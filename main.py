import math

from DataPreparation import TimeSeriesPreparation, UpScalingDataset, DataLoader
from Utils import ModelVisualizer, VisualizationCallback, ModelTrainingTesting
import torch
import numpy as np
from UNet import UNetUpscaler

torch.set_float32_matmul_precision("medium")

TARGET_FREQUENCY = 1
TIME_WINDOW_MINUTES = 60
SEQ_LEN = TIME_WINDOW_MINUTES * 60 // TARGET_FREQUENCY
KERNEL = 3
NUM_LEVELS = (
    int(math.log2((SEQ_LEN - 3) / 4)) + 1
)  # For TCN, RF >= SEQ_LEN where RF (Receptive Field) = 1 + sum_LEVELS(2*(KERNEL-1))*2**i
BATCH_SIZE = 64
N_JOBS = 2
HOUSE_LIMIT = 150
<<<<<<< HEAD
DAYS = 7
=======
DAYS = 15
>>>>>>> 74358100
LOADING_RATIO = 0.75
LIMIT = 30000
EVERY_PLOT = 2
SHOW = False


def train():
    np.random.seed(69)

    print("Starting time series up-scaling")
    tsp = TimeSeriesPreparation(
        to_normalize=True,
        limit=HOUSE_LIMIT,
        n_days=DAYS,
        down_sample_to=TARGET_FREQUENCY,
        normalization_method="standard",
    )
    chain2_data, ned_data = tsp.load_chain_2(limit=LIMIT, ratio=LOADING_RATIO)

    train_dataset = UpScalingDataset(
        ned_data,
        chain2_data,
        sequence_len=SEQ_LEN,
        max_input_len=SEQ_LEN,
        min_input_len=10,
        overlap_ratio=0.8,
        normalize=False,  # Already normalized
        phase="train",
        split_by_time=True,
        show=False,
        to_interpolate=True,
        only_spike=False,
        split_ratio=0.7,
    )
    val_dataset = UpScalingDataset(
        ned_data,
        chain2_data,
        sequence_len=SEQ_LEN,
        max_input_len=SEQ_LEN,
        min_input_len=10,
        overlap_ratio=0.7,
        normalize=False,  # Already normalized
        phase="val",
        split_by_time=True,
        show=False,
        to_interpolate=True,
        only_spike=True,
        split_ratio=0.7,
    )
    print(f"Train Dataset: Samples={len(train_dataset.dataset)}")
    print(f"Val Dataset: Samples={len(val_dataset.dataset)}")

    if any([len(train_dataset) < 1, len(val_dataset) < 1]):
        print("Train or validation datasets are empty")
        exit()

    train_loader = DataLoader(
        train_dataset,
        batch_size=BATCH_SIZE,
        shuffle=True,
        num_workers=N_JOBS,
        pin_memory=True,  # Faster GPU transfer
        drop_last=True,  # Ensures consistent batch sizes
        persistent_workers=True,
    )
    val_loader = DataLoader(
        val_dataset,
        batch_size=BATCH_SIZE,
        shuffle=False,
        num_workers=N_JOBS,
        pin_memory=True,
        drop_last=False,
        persistent_workers=True,
    )
    model = UNetUpscaler(
        in_channels=2,
    )
    visualizer = ModelVisualizer(model)
    visualization_callback = VisualizationCallback(
        val_loader=val_loader,
        model_visualizer=visualizer,
        log_every_n_epochs=EVERY_PLOT,
    )
    if SHOW:
        callbacks = [visualization_callback]
    else:
        callbacks = []
    mt = ModelTrainingTesting(
        model=model,
        train_dataloader=train_loader,
        test_dataloader=val_loader,
        epochs=500,
        method="regression",
        model_name=f"UNet={SEQ_LEN}_Freq={TARGET_FREQUENCY}",
        callbacks=callbacks,
        monitor="val_loss",
    )
    mt.train()


if __name__ == "__main__":
    train()<|MERGE_RESOLUTION|>--- conflicted
+++ resolved
@@ -16,13 +16,9 @@
     int(math.log2((SEQ_LEN - 3) / 4)) + 1
 )  # For TCN, RF >= SEQ_LEN where RF (Receptive Field) = 1 + sum_LEVELS(2*(KERNEL-1))*2**i
 BATCH_SIZE = 64
-N_JOBS = 2
+N_JOBS = 4
 HOUSE_LIMIT = 150
-<<<<<<< HEAD
-DAYS = 7
-=======
 DAYS = 15
->>>>>>> 74358100
 LOADING_RATIO = 0.75
 LIMIT = 30000
 EVERY_PLOT = 2
